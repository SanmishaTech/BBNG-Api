--- conflicted
+++ resolved
@@ -91,13 +91,9 @@
 app.use("/api/locations", locationRoutes);
 app.use("/api/trainings", trainingRoutes);
 app.use("/api/categories", categoryRoutes);
-<<<<<<< HEAD
-app.use("/api/sites", siteRoutes);
-
-=======
+ 
 app.use("/api/sites", siteRoutes);  
->>>>>>> f6d819fb
-app.use("/api/messages", messageRoutes); // Add this line to include message routes
+ app.use("/api/messages", messageRoutes); // Add this line to include message routes
 app.use("/api/chapters", chapterRoutes);
 app.use("/api/chapter-meetings", chapterMeetingRoutes); // Add routes for chapter meetings
 app.use("/api/members", memberRoutes);
@@ -110,18 +106,9 @@
 app.use("/api/memberreports", memberReportRoutes); // Add route for member export reports
 app.use("/api/membershipreports", membershipReportRoutes); // Add route for membership export reports
 app.use("/api/transactionreports", transactionReportRoutes); // Add route for transaction export reports
-<<<<<<< HEAD
-app.use("/api/references", referenceRoutes);
+ 
+  app.use("/api/membershipreports", membershipReportRoutes); // Add route for membership export reports
 
-app.use("/api/one-to-ones", oneToOneRoutes); // Add route for member search
-
-app.use(swaggerRouter); // Add this line to include Swagger documentation
-
-app.use("/api/membershipreports", membershipReportRoutes); // Add route for membership export reports
-
-app.use(swaggerRouter); // Add this line to include Swagger documentation
-
-=======
 app.use("/api/references", referenceRoutes); 
 app.use("/api/one-to-ones", oneToOneRoutes); // Add route for member search
 app.use(swaggerRouter); // Add this line to include Swagger documentation
@@ -129,8 +116,7 @@
  
   app.use(swaggerRouter); // Add this line to include Swagger documentation
  
->>>>>>> f6d819fb
-// Catch-all route to serve index.html for client-side routing (must be after all API routes)
+ // Catch-all route to serve index.html for client-side routing (must be after all API routes)
 app.get("*", (req, res) => {
   const indexPath =
     process.env.NODE_ENV === "production"
