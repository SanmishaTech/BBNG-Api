generator client {
  provider = "prisma-client-js"
}

datasource db {
  provider = "mysql"
  url      = env("DATABASE_URL")
}

model User {
  id                Int       @id @default(autoincrement())
  name              String
  email             String    @unique
  password          String
  role              String
  active            Boolean   @default(true)
  lastLogin         DateTime?
  resetToken        String?
  resetTokenExpires DateTime?
  createdAt         DateTime  @default(now())
  updatedAt         DateTime  @updatedAt

  member   Member? @relation("UserMemberRelation")
  memberId Int? // This field still exists. If Member.userId is the true FK for the user, this might be redundant or for a different purpose.
  // Assuming Member.userId is the primary link to User for member-specific data.

  // Relation for ZoneRoleHistory
  zoneRoleHistoriesPerformed ZoneRoleHistory[] @relation("UserPerformedZoneRoleHistory")

  @@map("users")
}

model Zone {
  id        Int        @id @default(autoincrement())
  name      String
  active    Boolean    @default(true)
  locations Location[]
  chapters  Chapter[]
  createdAt DateTime   @default(now())
  updatedAt DateTime   @updatedAt

  // Relation to Zone Roles
  zoneRoles ZoneRole[]

  @@map("zones")
}

model Location {
  id        Int       @id @default(autoincrement())
  zone      Zone      @relation(fields: [zoneId], references: [id])
  zoneId    Int
  location  String
  chapters  Chapter[]
  createdAt DateTime  @default(now())
  updatedAt DateTime  @updatedAt

  @@map("locations")
}

model Category {
  id          Int      @id @default(autoincrement())
  name        String
  description String
  createdAt   DateTime @default(now())
   updatedAt   DateTime @updatedAt
 
  subCategory subCategory[]
 
  @@map("category")
}

model subCategory {
  id          Int      @id @default(autoincrement())
  name        String
  category    Category @relation(fields: [categoryId], references: [id])
  categoryId  Int
  createdAt   DateTime @default(now())
  updatedAt   DateTime @default(now()) // Note: Consider @updatedAt

  @@map("subCategory")
}

model SiteSetting {
  id    Int    @id @default(autoincrement())
  key   String @unique
  value String

  createdAt DateTime @default(now())
  updatedAt DateTime @updatedAt

  @@map("site_settings")
}

model Training {
  id            Int      @id @default(autoincrement())
  trainingDate  DateTime
  trainingTopic String
  createdAt     DateTime @default(now())
  updatedAt     DateTime @updatedAt

  @@map("trainings")
}

model Message {
  id         Int      @id @default(autoincrement())
  heading    String   @db.VarChar(255)
  powerteam  String   @db.VarChar(100)
  message    String   @db.Text
  attachment String?  @db.Text
  createdAt  DateTime @default(now())
  updatedAt  DateTime @updatedAt
<<<<<<< HEAD
  chapter    Chapter? @relation(fields: [chapterId], references: [id])
  chapterId  Int?

  @@index([chapterId])
=======

  @@map("messages")
>>>>>>> 7a72a20e
}

model Chapter {
  id                 Int      @id @default(autoincrement())
  name               String
  zones              Zone     @relation(fields: [zoneId], references: [id])
  zoneId             Int
  location           Location @relation(fields: [locationId], references: [id])
  locationId         Int
  date               DateTime
  meetingday         String
  status             Boolean  @default(false)
  venue              String
  bankopeningbalance Decimal? @db.Decimal(10, 2)
  bankclosingbalance Decimal? @db.Decimal(10, 2)
  cashopeningbalance Decimal? @db.Decimal(10, 2)
  cashclosingbalance Decimal? @db.Decimal(10, 2)
  createdAt          DateTime @default(now())
  updatedAt          DateTime @updatedAt

  members      Member[]
<<<<<<< HEAD
  packages     Package[] // Added relation to Package model
  meetings     ChapterMeeting[] // Relation to ChapterMeeting model
  visitors     Visitor[]        @relation("VisitorHomeChapter") // Relation to Visitor model
  transactions Transaction[] // Added relation to Transaction model
  references   Reference[] // Added relation to Reference model
  oneToOnes    OneToOne[] // Relation to OneToOne model
  messages     Message[] // Relation to Message model
  chapterRoles ChapterRole[] // Relation to chapter roles
  thankYouSlips ThankYouSlip[] // Relation to thank you slips
=======
  packages     Package[]
  meetings     ChapterMeeting[]
  visitors     Visitor[]        @relation("VisitorHomeChapter")
  transactions Transaction[]
  references   Reference[]
  oneToOnes    OneToOne[]
  chapterRoles ChapterRole[]
  thankYouSlips ThankYouSlip[]
>>>>>>> 7a72a20e

  @@map("chapters")
}

model Member {
  id                      Int      @id @default(autoincrement())
  memberName              String
  chapterId               Int?
  chapter                 Chapter? @relation(fields: [chapterId], references: [id])
  chapterRoles            ChapterRole[]
  category                String
  businessCategory        String
  gender                  String
  dateOfBirth             DateTime
  mobile1                 String
  mobile2                 String?
  gstNo                   String?
  organizationName        String
  businessTagline         String?
  organizationMobileNo    String
  organizationLandlineNo  String?
  organizationEmail       String?
  orgAddressLine1         String
  orgAddressLine2         String?
  orgLocation             String
  orgPincode              String
  organizationWebsite     String?  @db.Text
  organizationDescription String?  @db.Text

  addressLine1    String
  location        String
  addressLine2    String?
  pincode         String
  hoExpiryDate    DateTime?
  venueExpiryDate DateTime?

  specificAsk  String? @db.Text
  specificGive String? @db.Text
  clients      String? @db.Text

  profilePicture1 String?
  profilePicture2 String?
  profilePicture3 String?
  email           String  @unique
  password        String

  users  User? @relation("UserMemberRelation", fields: [userId], references: [id])
  userId Int?  @unique

  memberships        Membership[]
  requirements       Requirement[]
  invitedVisitors    Visitor[]
  meetingAttendances MeetingAttendance[]

  active    Boolean  @default(true)
  createdAt DateTime @default(now())
  updatedAt DateTime @updatedAt

  givenReferences     Reference[] @relation("GivenReferences")
  receivedReferences  Reference[] @relation("ReceivedReferences")
  requestedOneToOnes  OneToOne[]  @relation("RequestedOneToOnes")
  receivedOneToOnes   OneToOne[]  @relation("ReceivedOneToOnes")
  
  // Thank You Slips sent by this member
  sentThankYouSlips   ThankYouSlip[]

  // Relation to Zone Roles
  zoneRoles ZoneRole[]

  @@map("members")
}

model Package {
  id           Int      @id @default(autoincrement())
  packageName  String
  periodMonths Int // Period in months: 1, 3, 6, 12
  isVenueFee   Boolean  @default(false)
  chapterId    Int?
  chapter      Chapter? @relation(fields: [chapterId], references: [id])
  basicFees    Decimal  @db.Decimal(10, 2)
  gstRate      Decimal  @db.Decimal(5, 2)
  gstAmount    Decimal  @db.Decimal(10, 2) // Calculated based on rate and basic fees
  totalFees    Decimal  @db.Decimal(10, 2) // basic + gst

  memberships Membership[]

  active    Boolean  @default(true)
  createdAt DateTime @default(now())
  updatedAt DateTime @updatedAt

  @@map("packages")
}

model Membership {
  id            Int      @id @default(autoincrement())
  memberId      Int
  member        Member   @relation(fields: [memberId], references: [id])
  invoiceNumber String   @unique
  invoiceDate   DateTime

  packageId        Int
  package          Package  @relation(fields: [packageId], references: [id])
  packageStartDate DateTime
  packageEndDate   DateTime

  basicFees Decimal @db.Decimal(10, 2)

  cgstRate   Decimal? @db.Decimal(5, 2)
  cgstAmount Decimal? @db.Decimal(10, 2)

  sgstRate   Decimal? @db.Decimal(5, 2)
  sgstAmount Decimal? @db.Decimal(10, 2)

  igstRate   Decimal? @db.Decimal(5, 2)
  igstAmount Decimal? @db.Decimal(10, 2)

  totalTax    Decimal? @db.Decimal(10, 2)
  totalAmount Decimal? @db.Decimal(10, 2)
  totalFees   Decimal  @db.Decimal(10, 2)

  paymentDate DateTime?
  paymentMode String?

  // Payment method specific fields
  chequeNumber String?
  chequeDate   DateTime?
  bankName     String?
  neftNumber   String?
  utrNumber    String?

  active    Boolean  @default(true)
  createdAt DateTime @default(now())
  updatedAt DateTime @updatedAt

  @@map("memberships")
}

model ChapterMeeting {
  id           Int      @id @default(autoincrement())
  date         DateTime
  meetingTime  String
  meetingTitle String
  meetingVenue String

  chapter   Chapter @relation(fields: [chapterId], references: [id])
  chapterId Int

  visitors    Visitor[]
  attendances MeetingAttendance[]

  createdAt DateTime @default(now())
  updatedAt DateTime @updatedAt

  @@map("chapter_meetings")
}

model Visitor {
  id             Int       @id @default(autoincrement())
  // Basic Details
  name           String
  email          String?
  gender         String
  dateOfBirth    DateTime?
  mobile1        String
  mobile2        String?
  isCrossChapter Boolean   @default(false)

  // Chapter & Meeting Information
  meeting   ChapterMeeting @relation(fields: [meetingId], references: [id])
  meetingId Int

  homeChapter Chapter? @relation(name: "VisitorHomeChapter", fields: [chapterId], references: [id])
  chapterId   Int? // Home chapter for cross-chapter visitors
  chapter     String // Chapter name for non-members

  invitedById     Int?
  invitedByMember Member? @relation(fields: [invitedById], references: [id])

  // Business Details
  category        String?
  businessDetails String? @db.Text

  // Address Details
  addressLine1 String?
  addressLine2 String?
  city         String?
  pincode      String?

  // Status
  status String? // e.g., "Invited", "Confirmed", "Attended", "No-Show"

  createdAt DateTime @default(now())
  updatedAt DateTime @updatedAt

  @@map("visitors")
}

model MeetingAttendance {
  id Int @id @default(autoincrement())

  meeting   ChapterMeeting @relation(fields: [meetingId], references: [id])
  meetingId Int

  member   Member @relation(fields: [memberId], references: [id])
  memberId Int

  isPresent Boolean @default(false)

  createdAt DateTime @default(now())
  updatedAt DateTime @updatedAt

  @@unique([meetingId, memberId])
  @@map("meeting_attendances")
}

model Transaction {
  id                 Int      @id @default(autoincrement())
  chapterId          Int
  chapter            Chapter  @relation(fields: [chapterId], references: [id])
  date               DateTime
  accountType        String // 'cash' or 'bank'
  transactionType    String // 'credit' or 'debit'
  amount             Decimal  @db.Decimal(10, 2)
  transactionHead    String?
  narration          String?  @db.Text
  transactionDetails String?  @db.Text
  description        String?
  reference          String?
  hasInvoice         Boolean  @default(false)
  gstRate            Decimal? @db.Decimal(5, 2)
  gstAmount          Decimal? @db.Decimal(10, 2)
  invoiceNumber      String?
  partyName          String?
  partyGSTNo         String?
  partyAddress       String?
  invoiceImage       String? // Path to the uploaded invoice image
  createdAt          DateTime @default(now())
  updatedAt          DateTime @updatedAt

  @@map("transactions")
}

model Requirement {
  id          Int      @id @default(autoincrement())
  member      Member   @relation(fields: [memberId], references: [id])
  memberId    Int
  heading     String
  requirement String
  createdAt   DateTime @default(now())
  updatedAt   DateTime @updatedAt

  @@map("requirements")
}

model Reference {
  id             Int      @id @default(autoincrement())
  date           DateTime
  noOfReferences Int?
  chapterId      Int
  chapter        Chapter  @relation(fields: [chapterId], references: [id], onDelete: Cascade, onUpdate: Cascade)

  // Member relationships
  giverId    Int
  receiverId Int
  giver      Member @relation(name: "GivenReferences", fields: [giverId], references: [id], onDelete: Cascade, onUpdate: Cascade)
  receiver   Member @relation(name: "ReceivedReferences", fields: [receiverId], references: [id], onDelete: Cascade, onUpdate: Cascade)

  urgency String?
  self    Boolean @default(false)

  // Reference details
  nameOfReferral String
  mobile1        String
  mobile2        String?
  email          String?
  remarks        String? @db.Text

  // Address details
  addressLine1 String?
  location     String?
  addressLine2 String?
  pincode      String?

  // Status tracking
  status String @default("pending") // pending, contacted, converted, rejected

  // Status history
  statusHistory ReferenceStatusHistory[]
  
  // Thank you slips
  thankYouSlips ThankYouSlip[]

  createdAt DateTime @default(now())
  updatedAt DateTime @updatedAt

  @@map("references")
}

model ReferenceStatusHistory {
  id          Int      @id @default(autoincrement())
  date        DateTime
  status      String
  comment     String?  @db.Text
  
  reference   Reference @relation(fields: [referenceId], references: [id], onDelete: Cascade, onUpdate: Cascade)
  referenceId Int
  
  createdAt   DateTime @default(now())
  updatedAt   DateTime @updatedAt

  @@map("reference_status_history")
}

model OneToOne {
  id          Int      @id @default(autoincrement())
  date        DateTime
  
  // Member relationships
  requesterId Int
  requestedId Int
  requester   Member @relation(name: "RequestedOneToOnes", fields: [requesterId], references: [id], onDelete: Cascade, onUpdate: Cascade)
  requested   Member @relation(name: "ReceivedOneToOnes", fields: [requestedId], references: [id], onDelete: Cascade, onUpdate: Cascade)
  
  // Chapter relationship
  chapterId   Int
  chapter     Chapter @relation(fields: [chapterId], references: [id], onDelete: Cascade, onUpdate: Cascade)
  
  remarks     String? @db.Text
  status      String  @default("pending") // pending, accepted, completed, cancelled
  
  createdAt   DateTime @default(now())
  updatedAt   DateTime @updatedAt

  @@map("one_to_ones")
 }

model ChapterRole {
  id        Int      @id @default(autoincrement())
  roleType  String   // 'chapterHead', 'secretary', 'treasurer', 'guardian', 'districtCoordinator', 'regionalCoordinator'
  
  // Member relationship
  memberId  Int
  member    Member   @relation(fields: [memberId], references: [id], onDelete: Cascade, onUpdate: Cascade)
  
  // Chapter relationship
  chapterId Int
  chapter   Chapter  @relation(fields: [chapterId], references: [id], onDelete: Cascade, onUpdate: Cascade)
  
  // History relationship
  history   ChapterRoleHistory[] // Relation to role history
  
  assignedAt DateTime @default(now())
  updatedAt  DateTime @updatedAt
  
  @@unique([chapterId, roleType])
  @@map("chapter_roles")
}

model ChapterRoleHistory {
  id        Int      @id @default(autoincrement())
  
  // Related role
  roleId    Int
  role      ChapterRole @relation(fields: [roleId], references: [id], onDelete: Cascade, onUpdate: Cascade)
  
  // Member who held the role
  memberId  Int
  
  // Action performed (assigned, removed)
  action    String
  
  // User who made the change
  performedById Int? // ID of the user who made the change
  performedByName String? // Name of the user who made the change (in case user record is deleted)
  
  // Chapter information for easier querying
  chapterId Int
  roleType  String
  
  // Timestamps
  startDate DateTime @default(now()) // When this record became active
  endDate   DateTime? // When this record was replaced (null if current)
  
  @@map("chapter_role_history")
}

model ThankYouSlip {
  id          Int      @id @default(autoincrement())
  date        DateTime
  
  // Reference relationship (optional for direct thank you slips)
  referenceId Int?
  reference   Reference? @relation(fields: [referenceId], references: [id], onDelete: Cascade, onUpdate: Cascade)
  
  // Chapter relationship
  chapterId   Int
  chapter     Chapter @relation(fields: [chapterId], references: [id], onDelete: Cascade, onUpdate: Cascade)
  
  // Member who created this thank you slip (optional for backward compatibility)
  fromMemberId Int?
  fromMember   Member? @relation(fields: [fromMemberId], references: [id], onDelete: SetNull, onUpdate: Cascade)
  
  // Details
  toWhom      String
  amount      String
  narration   String   @db.Text
  testimony   String   @db.Text
  
  createdAt   DateTime @default(now())
  updatedAt   DateTime @updatedAt
  
  @@map("thank_you_slips")
}

<<<<<<< HEAD
model Statistics {
  id                Int       @id @default(autoincrement())
  businessGenerated Decimal
  referenceShared   Int
  totalVisitors     Int
  date              DateTime  @default(now())
  createdAt         DateTime  @default(now())
  updatedAt         DateTime  @updatedAt

  @@map("statistics")
=======
// -------------------- ZONE ROLE MODELS --------------------

model ZoneRole {
  id        Int      @id @default(autoincrement())
  roleType  String   // "Regional Director", "Joint Secretary"

  memberId  Int
  member    Member   @relation(fields: [memberId], references: [id], onDelete: Cascade, onUpdate: Cascade)

  zoneId    Int
  zone      Zone     @relation(fields: [zoneId], references: [id], onDelete: Cascade, onUpdate: Cascade)

  history   ZoneRoleHistory[] // Relation to role history

  assignedAt DateTime @default(now())
  updatedAt  DateTime @updatedAt

  @@unique([zoneId, roleType]) // Ensures a role type is unique per zone
  @@map("zone_roles")
}

model ZoneRoleHistory {
  id        Int      @id @default(autoincrement())

  roleId    Int
  role      ZoneRole @relation(fields: [roleId], references: [id], onDelete: Cascade, onUpdate: Cascade)

  // Denormalized fields for historical record integrity
  memberId  Int      // Member who held the role
  zoneId    Int      // Zone where role was held
  roleType  String   // Type of role

  action    String   // e.g., "assigned", "removed", "replaced"

  // User who made the change
  performedById   Int?   // ID of the user who made the change (links to User model)
  performedBy     User?  @relation("UserPerformedZoneRoleHistory", fields: [performedById], references: [id], onDelete: SetNull, onUpdate: Cascade)
  performedByName String? // Name of the user (backup in case User record is modified/deleted)

  startDate DateTime @default(now()) // When this history record became active (role assigned/changed)
  endDate   DateTime?             // When this role assignment ended (null if current)

  @@map("zone_role_history")
>>>>>>> 7a72a20e
}<|MERGE_RESOLUTION|>--- conflicted
+++ resolved
@@ -109,15 +109,12 @@
   attachment String?  @db.Text
   createdAt  DateTime @default(now())
   updatedAt  DateTime @updatedAt
-<<<<<<< HEAD
   chapter    Chapter? @relation(fields: [chapterId], references: [id])
   chapterId  Int?
 
   @@index([chapterId])
-=======
 
   @@map("messages")
->>>>>>> 7a72a20e
 }
 
 model Chapter {
@@ -139,7 +136,6 @@
   updatedAt          DateTime @updatedAt
 
   members      Member[]
-<<<<<<< HEAD
   packages     Package[] // Added relation to Package model
   meetings     ChapterMeeting[] // Relation to ChapterMeeting model
   visitors     Visitor[]        @relation("VisitorHomeChapter") // Relation to Visitor model
@@ -149,16 +145,7 @@
   messages     Message[] // Relation to Message model
   chapterRoles ChapterRole[] // Relation to chapter roles
   thankYouSlips ThankYouSlip[] // Relation to thank you slips
-=======
-  packages     Package[]
-  meetings     ChapterMeeting[]
-  visitors     Visitor[]        @relation("VisitorHomeChapter")
-  transactions Transaction[]
-  references   Reference[]
-  oneToOnes    OneToOne[]
-  chapterRoles ChapterRole[]
-  thankYouSlips ThankYouSlip[]
->>>>>>> 7a72a20e
+
 
   @@map("chapters")
 }
@@ -573,7 +560,6 @@
   @@map("thank_you_slips")
 }
 
-<<<<<<< HEAD
 model Statistics {
   id                Int       @id @default(autoincrement())
   businessGenerated Decimal
@@ -584,7 +570,6 @@
   updatedAt         DateTime  @updatedAt
 
   @@map("statistics")
-=======
 // -------------------- ZONE ROLE MODELS --------------------
 
 model ZoneRole {
@@ -628,5 +613,4 @@
   endDate   DateTime?             // When this role assignment ended (null if current)
 
   @@map("zone_role_history")
->>>>>>> 7a72a20e
 }