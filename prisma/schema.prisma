--- conflicted
+++ resolved
@@ -164,14 +164,11 @@
   id                      Int           @id @default(autoincrement())
   memberName              String
   chapterId               Int?
-<<<<<<< HEAD
-  chapter                 Chapter?      @relation(fields: [chapterId], references: [id])
-=======
+ 
   chapter                 Chapter? @relation(fields: [chapterId], references: [id])
   stateId                 Int?
   state                   State?   @relation(fields: [stateId], references: [id])
->>>>>>> 0351f379
-  chapterRoles            ChapterRole[]
+   chapterRoles            ChapterRole[]
   category                String
   businessCategory        String
   gender                  String
